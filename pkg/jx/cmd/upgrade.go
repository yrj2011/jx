package cmd

import (
	"io"

	"github.com/jenkins-x/jx/pkg/jx/cmd/templates"
	"github.com/spf13/cobra"
	"gopkg.in/AlecAivazis/survey.v1/terminal"
)

// UpgradeOptions are the flags for delete commands
type UpgradeOptions struct {
	CommonOptions
}

var (
	upgrade_long = templates.LongDesc(`
<<<<<<< HEAD
		Upgrade the whole Jenkins-X platform.
=======
		Upgrade the whole Jenkins X platform.
>>>>>>> 954a9e2a
`)

	upgrade_example = templates.Examples(`
		# upgrade the command line tools 
		jx upgrade cli

		# upgrade the platform 
		jx upgrade platform

		# upgrade extensions
		jx upgrade extensions 
	`)
)

// NewCmdUpgrade creates the command
func NewCmdUpgrade(f Factory, in terminal.FileReader, out terminal.FileWriter, errOut io.Writer) *cobra.Command {
	options := &UpgradeOptions{
		CommonOptions{
			Factory: f,
			In:      in,
			Out:     out,
			Err:     errOut,
		},
	}

	cmd := &cobra.Command{
		Use:     "upgrade [flags]",
		Short:   "Upgrades a resource",
		Long:    upgrade_long,
		Example: upgrade_example,
		Run: func(cmd *cobra.Command, args []string) {
			options.Cmd = cmd
			options.Args = args
			err := options.Run()
			CheckErr(err)
		},
		SuggestFor: []string{"remove", "rm"},
	}

	cmd.AddCommand(NewCmdUpgradeAddons(f, in, out, errOut))
	cmd.AddCommand(NewCmdUpgradeCLI(f, in, out, errOut))
	cmd.AddCommand(NewCmdUpgradeBinaries(f, in, out, errOut))
	cmd.AddCommand(NewCmdUpgradeCluster(f, in, out, errOut))
	cmd.AddCommand(NewCmdUpgradeIngress(f, in, out, errOut))
	cmd.AddCommand(NewCmdUpgradePlatform(f, in, out, errOut))
	cmd.AddCommand(NewCmdUpgradeExtensions(f, in, out, errOut))
	return cmd
}

// Run implements this command
func (o *UpgradeOptions) Run() error {
	return o.Cmd.Help()
}<|MERGE_RESOLUTION|>--- conflicted
+++ resolved
@@ -15,11 +15,7 @@
 
 var (
 	upgrade_long = templates.LongDesc(`
-<<<<<<< HEAD
-		Upgrade the whole Jenkins-X platform.
-=======
 		Upgrade the whole Jenkins X platform.
->>>>>>> 954a9e2a
 `)
 
 	upgrade_example = templates.Examples(`
